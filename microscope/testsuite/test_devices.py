#!/usr/bin/env python
# -*- coding: utf-8 -*-

## Copyright (C) 2017 David Pinto <david.pinto@bioch.ox.ac.uk>
##
## This file is part of Microscope.
##
## Microscope is free software: you can redistribute it and/or modify
## it under the terms of the GNU General Public License as published by
## the Free Software Foundation, either version 3 of the License, or
## (at your option) any later version.
##
## Microscope is distributed in the hope that it will be useful,
## but WITHOUT ANY WARRANTY; without even the implied warranty of
## MERCHANTABILITY or FITNESS FOR A PARTICULAR PURPOSE.  See the
## GNU General Public License for more details.
##
## You should have received a copy of the GNU General Public License
## along with Microscope.  If not, see <http://www.gnu.org/licenses/>.

import unittest
import unittest.mock

import numpy
import serial

import microscope.testsuite.devices as dummies
import microscope.testsuite.mock_devices as mocks


class TestDeformableMirror(unittest.TestCase):
    def setUp(self):
        self.planned_n_actuators = 10
        self.pattern = numpy.zeros((self.planned_n_actuators))
        self.dm = dummies.TestDeformableMirror(self.planned_n_actuators)

    def test_number_of_actuators(self):
        self.assertEqual(self.dm.n_actuators, self.planned_n_actuators)

    def test_applying_pattern(self):
        ## This mainly checks the implementation of the dummy device.
        ## It is not that important but it is the basis to trust the
        ## other tests wich will actually test the base class.
        self.pattern[:] = 0.2
        self.dm.apply_pattern(self.pattern)
        numpy.testing.assert_array_equal(self.dm._current_pattern, self.pattern)

    def test_out_of_range_pattern(self):
        ## While we expect values in the [0 1] range, we should not
        ## actually be checking for that.
        for v in [-1000, -1, 0, 1, 3]:
            self.pattern[:] = v
            self.dm.apply_pattern(self.pattern)
            numpy.testing.assert_array_equal(self.dm._current_pattern,
                                             self.pattern)

    def test_software_triggering(self):
        n_patterns = 5
        patterns = numpy.random.rand(n_patterns, self.planned_n_actuators)
        self.dm.queue_patterns(patterns)
        for i in range(n_patterns):
            self.dm.next_pattern()
            numpy.testing.assert_array_equal(self.dm._current_pattern,
                                             patterns[i,:])

    def test_validate_pattern(self):
        ## Pattern too long.
        patterns = numpy.zeros((self.planned_n_actuators +1))
        with self.assertRaisesRegex(Exception, "length of second dimension"):
            self.dm.apply_pattern(patterns)

        ## Swapped dimensions.
        patterns = numpy.zeros((self.planned_n_actuators, 1))
        with self.assertRaisesRegex(Exception, "length of second dimension"):
            self.dm.apply_pattern(patterns)

        ## One dimension too many.
        patterns = numpy.zeros((2, 1, self.planned_n_actuators))
        with self.assertRaisesRegex(Exception, "dimensions \(must be 1 or 2\)"):
            self.dm.apply_pattern(patterns)


class TestSerialMock(unittest.TestCase):
    ## Our tests for serial devices depend on our SerialMock base
    ## class working properly so yeah, we need tests for that too.
    class Serial(mocks.SerialMock):
        eol = b'\r\n'
        def handle(self, command):
            if command.startswith(b'echo '):
                self.in_buffer.write(command[5:] + self.eol)
            elif command in [b'foo', b'bar']:
                pass
            else:
                raise RuntimeError("unknown command '%s'" % command.decode())

    def setUp(self):
        self.serial = TestSerialMock.Serial()
        patcher = unittest.mock.patch.object(TestSerialMock.Serial, 'handle',
                                             wraps=self.serial.handle)
        self.addCleanup(patcher.stop)
        self.mock = patcher.start()

    def test_simple_commands(self):
        self.serial.write(b'foo\r\n')
        self.mock.assert_called_once_with(b'foo')

    def test_partial_commands(self):
        self.serial.write(b'fo')
        self.serial.write(b'o')
        self.serial.write(b'\r\n')
        self.serial.handle.assert_called_once_with(b'foo')

    def test_multiple_commands(self):
        self.serial.write(b'foo\r\nbar\r\n')
        calls = [unittest.mock.call(x) for x in [b'foo', b'bar']]
        self.assertEqual(self.serial.handle.mock_calls, calls)

    def test_unix_eol(self):
        self.serial.eol = b'\n'
        self.serial.write(b'foo\nbar\n')
        calls = [unittest.mock.call(x) for x in [b'foo', b'bar']]
        self.assertEqual(self.serial.handle.mock_calls, calls)

    def test_write(self):
        self.serial.write(b'echo qux\r\n')
        self.assertEqual(self.serial.readline(), b'qux\r\n')


<<<<<<< HEAD
class DeviceTests:
  """Tests for any device"""

  def test_on_and_off(self):
    """Device can be turned on and off"""
    self.device.initialize()
    self.device.shutdown()

  def test_enable_and_disable(self):
    ## TODO: we need to define what happens when enable is called and
    ## device has not been initialized.
    self.device.initialize()
    self.device.enable()
    self.assertTrue(self.device.enabled)
    ## We don't check if it is disabled after shutdown because some
    ## devices can't be turned off.
    self.device.disable()
    self.device.shutdown()

  def test_enable_enabled(self):
    """Handles enabling of an already enabled device"""
    self.device.initialize()
    self.device.enable()
    self.assertTrue(self.device.enabled)
    self.device.enable()
    self.assertTrue(self.device.enabled)

  def test_disable_disabled(self):
    """Handles disabling of an already disabled device.

    Test disabling twice, both before and after enabling it for the
    first time.
    """
    self.device.initialize()
    self.device.disable()
    self.device.disable()
    self.device.enable()
    self.assertTrue(self.device.enabled)
    self.device.disable()
    self.device.disable()

  def test_make_safe_on_initialized(self):
    """Can make safe an initialized device"""
    self.device.initialize()
    self.device.make_safe()

  def test_make_safe_on_enabled(self):
    """Can make safe an enabled device"""
    self.device.initialize()
    self.device.enable()
    self.device.make_safe()

  def test_make_safe_on_disabled(self):
    """Can make safe a disabled device"""
    self.device.initialize()
    self.device.enable()
    self.device.make_safe()

  def test_make_safe_on_shutdown(self):
    """Can make safe a shutdown device"""
    self.device.initialize()
    self.device.enable()
    self.device.disable()
    self.device.shutdown()
    self.device.make_safe()


class LaserTests(DeviceTests):
  """Base class for :class:`LaserDevice` tests.

  This class implements all the general laser tests and is meant to be
  mixed with :class:`unittest.TestCase`.  The subclass must implement
  the `setUp` method which must add two properties:

  `device`
    Instance of the :class:`LaserDevice` implementation being tested.

  `laser`
    Object with a multiple attributes that specify the hardware and
    control the tests, such as the device max and min power values.
    Such attributes may as well be attributes in the class that mocks
    the hardware.
  """
  def __init__(self):
    self.laser = None
    self.device = None

  def test_connection_defaults(self):
    self.assertEqual(self.laser.connection.baudrate, self.device.baudrate)
    self.assertEqual(self.laser.connection.parity, self.device.parity)
    self.assertEqual(self.laser.connection.bytesize, self.device.bytesize)
    self.assertEqual(self.laser.connection.stopbits, self.device.stopbits)
    self.assertEqual(self.laser.connection.rtscts, self.device.rtscts)
    self.assertEqual(self.laser.connection.dsrdtr, self.device.dsrdtr)

  def test_being(self):
     self.assertTrue(self.laser.is_alive())

  def test_get_is_on(self):
    self.assertEqual(self.laser.connection.light, self.laser.get_is_on())
    self.laser.enable()
    self.assertEqual(self.laser.connection.light, self.laser.get_is_on())
    self.laser.disable()
    self.assertEqual(self.laser.connection.light, self.laser.get_is_on())

  def test_off_after_constructor(self):
    ## Some lasers, such as our Coherent Sapphire emit laser radiation
    ## as soon as the key is switched on.  We should ensure that the
    ## laser is turned off during the construction.
    self.assertFalse(self.laser.get_is_on())

  def test_turning_on_and_off(self):
    self.laser.enable()
    self.assertTrue(self.laser.get_is_on())
    self.laser.disable()
    self.assertFalse(self.laser.get_is_on())

  def test_shutdown(self):
    self.laser.enable()
    self.laser.disable()
    self.laser.shutdown()

  def test_query_power_range(self):
    min_mw = self.laser.get_min_power_mw()
    max_mw = self.laser.get_max_power_mw()
    self.assertIsInstance(min_mw, float)
    self.assertIsInstance(max_mw, float)
    self.assertEqual(round(min_mw), self.device.min_power)
    self.assertEqual(round(max_mw), self.device.max_power)

  def test_power_when_off(self):
    self.laser.disable()
    power = self.laser.get_power_mw()
    self.assertIsInstance(power, float)
    self.assertEqual(power, 0.0)

  def test_setting_power(self):
    self.laser.enable()
    power = self.laser.get_power_mw()
    self.assertIsInstance(power, float)
    self.assertEqual(round(power), self.device.default_power)
    self.assertEqual(power, self.laser.get_set_power_mw())

    new_power = (self.device.min_power
                 + ((self.device.max_power - self.device.min_power) /2.0))
    self.laser.set_power_mw(new_power)
    self.assertEqual(round(self.laser.get_power_mw()), round(new_power))
    self.assertEqual(round(new_power), round(self.laser.get_set_power_mw()))

  def test_setting_power_outside_limit(self):
    self.laser.enable()
    below_limit = self.device.min_power - 10.0
    above_limit = self.device.max_power + 10.0
    self.laser.set_power_mw(below_limit)
    self.assertEqual(self.laser.get_power_mw(), self.laser.get_min_power_mw(),
                     'clip setting power to the valid range')
    self.laser.set_power_mw(above_limit)
    self.assertEqual(self.laser.get_power_mw(), self.laser.get_max_power_mw(),
                     'clip setting power to the valid range')

  def test_status(self):
    status = self.laser.get_status()
    self.assertIsInstance(status, list)
    for msg in status:
      self.assertIsInstance(msg, str)
=======
class LaserTests:
    """Base class for :class:`LaserDevice` tests.

    This class implements all the general laser tests and is meant to be
    mixed with :class:`unittest.TestCase`.  The subclass must implement
    the `setUp` method which must add two properties:

    `device`
        Instance of the :class:`LaserDevice` implementation being tested.

    `laser`
        Object with a multiple attributes that specify the hardware and
        control the tests, such as the device max and min power values.
        Such attributes may as well be attributes in the class that mocks
        the hardware.
    """
    def __init__(self):
        self.laser = None
        self.device = None

    def test_connection_defaults(self):
        self.assertEqual(self.laser.connection.baudrate, self.device.baudrate)
        self.assertEqual(self.laser.connection.parity, self.device.parity)
        self.assertEqual(self.laser.connection.bytesize, self.device.bytesize)
        self.assertEqual(self.laser.connection.stopbits, self.device.stopbits)
        self.assertEqual(self.laser.connection.rtscts, self.device.rtscts)
        self.assertEqual(self.laser.connection.dsrdtr, self.device.dsrdtr)

    def test_being(self):
        self.assertTrue(self.laser.is_alive())

    def test_get_is_on(self):
        self.assertEqual(self.laser.connection.light, self.laser.get_is_on())
        self.laser.enable()
        self.assertEqual(self.laser.connection.light, self.laser.get_is_on())
        self.laser.disable()
        self.assertEqual(self.laser.connection.light, self.laser.get_is_on())

    def test_off_after_constructor(self):
        ## Some lasers, such as our Coherent Sapphire emit laser
        ## radiation as soon as the key is switched on.  We should
        ## ensure that the laser is turned off during the
        ## construction.
        self.assertFalse(self.laser.get_is_on())

    def test_turning_on_and_off(self):
        self.laser.enable()
        self.assertTrue(self.laser.get_is_on())
        self.laser.disable()
        self.assertFalse(self.laser.get_is_on())

    def test_shutdown(self):
        self.laser.enable()
        self.laser.disable()
        self.laser.shutdown()

    def test_query_power_range(self):
        min_mw = self.laser.get_min_power_mw()
        max_mw = self.laser.get_max_power_mw()
        self.assertIsInstance(min_mw, float)
        self.assertIsInstance(max_mw, float)
        self.assertEqual(round(min_mw), self.device.min_power)
        self.assertEqual(round(max_mw), self.device.max_power)

    def test_power_when_off(self):
        self.laser.disable()
        power = self.laser.get_power_mw()
        self.assertIsInstance(power, float)
        self.assertEqual(power, 0.0)

    def test_setting_power(self):
        self.laser.enable()
        power = self.laser.get_power_mw()
        self.assertIsInstance(power, float)
        self.assertEqual(round(power), self.device.default_power)
        self.assertEqual(power, self.laser.get_set_power_mw())

        new_power = (self.device.min_power
                     + ((self.device.max_power - self.device.min_power) /2.0))
        self.laser.set_power_mw(new_power)
        self.assertEqual(round(self.laser.get_power_mw()), round(new_power))
        self.assertEqual(round(new_power), round(self.laser.get_set_power_mw()))

    def test_setting_power_outside_limit(self):
        self.laser.enable()
        below_limit = self.device.min_power - 10.0
        above_limit = self.device.max_power + 10.0
        self.laser.set_power_mw(below_limit)
        self.assertEqual(self.laser.get_power_mw(),
                         self.laser.get_min_power_mw(),
                         'clip setting power to the valid range')
        self.laser.set_power_mw(above_limit)
        self.assertEqual(self.laser.get_power_mw(),
                         self.laser.get_max_power_mw(),
                         'clip setting power to the valid range')

    def test_status(self):
        status = self.laser.get_status()
        self.assertIsInstance(status, list)
        for msg in status:
            self.assertIsInstance(msg, str)
>>>>>>> 657a5208

class TestCoherentSapphireLaser(unittest.TestCase, LaserTests):
    def setUp(self):
        from microscope.lasers.sapphire import SapphireLaser
        from microscope.testsuite.mock_devices import CoherentSapphireLaserMock
        with unittest.mock.patch('microscope.lasers.sapphire.serial.Serial',
                                 new=CoherentSapphireLaserMock):
            self.laser = SapphireLaser('/dev/null')
        self.laser.initialize()

        self.device = CoherentSapphireLaserMock

class TestCoboltLaser(unittest.TestCase, LaserTests):
    def setUp(self):
        from microscope.lasers.cobolt import CoboltLaser
        from microscope.testsuite.mock_devices import CoboltLaserMock
        with unittest.mock.patch('microscope.lasers.cobolt.serial.Serial',
                                 new=CoboltLaserMock):
            self.laser = CoboltLaser('/dev/null')
        self.laser.initialize()

        self.device = CoboltLaserMock

class TestOmicronDeepstarLaser(unittest.TestCase, LaserTests):
    def setUp(self):
        from microscope.lasers.deepstar import DeepstarLaser
        from microscope.testsuite.mock_devices import OmicronDeepstarLaserMock
        with unittest.mock.patch('microscope.lasers.deepstar.serial.Serial',
                                 new=OmicronDeepstarLaserMock):
            self.laser = DeepstarLaser('/dev/null')
        self.laser.initialize()

        self.device = OmicronDeepstarLaserMock

    def test_weird_initial_state(self):
        ## The initial state of the laser may not be ideal to actual
        ## turn it on, so test that weird settings are reset to
        ## something adequate.

        self.laser.connection.internal_peak_power = False
        self.laser.connection.bias_modulation = True
        self.laser.connection.digital_modulation = True
        self.laser.connection.analog2digital = True

        self.laser.enable()
        self.assertTrue(self.laser.get_is_on())

        self.assertTrue(self.laser.connection.internal_peak_power)
        self.assertFalse(self.laser.connection.bias_modulation)
        self.assertFalse(self.laser.connection.digital_modulation)
        self.assertFalse(self.laser.connection.analog2digital)


if __name__ == '__main__':
    unittest.main()<|MERGE_RESOLUTION|>--- conflicted
+++ resolved
@@ -126,174 +126,74 @@
         self.assertEqual(self.serial.readline(), b'qux\r\n')
 
 
-<<<<<<< HEAD
 class DeviceTests:
-  """Tests for any device"""
-
-  def test_on_and_off(self):
-    """Device can be turned on and off"""
-    self.device.initialize()
-    self.device.shutdown()
-
-  def test_enable_and_disable(self):
-    ## TODO: we need to define what happens when enable is called and
-    ## device has not been initialized.
-    self.device.initialize()
-    self.device.enable()
-    self.assertTrue(self.device.enabled)
-    ## We don't check if it is disabled after shutdown because some
-    ## devices can't be turned off.
-    self.device.disable()
-    self.device.shutdown()
-
-  def test_enable_enabled(self):
-    """Handles enabling of an already enabled device"""
-    self.device.initialize()
-    self.device.enable()
-    self.assertTrue(self.device.enabled)
-    self.device.enable()
-    self.assertTrue(self.device.enabled)
-
-  def test_disable_disabled(self):
-    """Handles disabling of an already disabled device.
-
-    Test disabling twice, both before and after enabling it for the
-    first time.
-    """
-    self.device.initialize()
-    self.device.disable()
-    self.device.disable()
-    self.device.enable()
-    self.assertTrue(self.device.enabled)
-    self.device.disable()
-    self.device.disable()
-
-  def test_make_safe_on_initialized(self):
-    """Can make safe an initialized device"""
-    self.device.initialize()
-    self.device.make_safe()
-
-  def test_make_safe_on_enabled(self):
-    """Can make safe an enabled device"""
-    self.device.initialize()
-    self.device.enable()
-    self.device.make_safe()
-
-  def test_make_safe_on_disabled(self):
-    """Can make safe a disabled device"""
-    self.device.initialize()
-    self.device.enable()
-    self.device.make_safe()
-
-  def test_make_safe_on_shutdown(self):
-    """Can make safe a shutdown device"""
-    self.device.initialize()
-    self.device.enable()
-    self.device.disable()
-    self.device.shutdown()
-    self.device.make_safe()
+    """Tests for any device"""
+
+    def test_on_and_off(self):
+        """Device can be turned on and off"""
+        self.device.initialize()
+        self.device.shutdown()
+
+    def test_enable_and_disable(self):
+        ## TODO: we need to define what happens when enable is called
+        ## and device has not been initialized.
+        self.device.initialize()
+        self.device.enable()
+        self.assertTrue(self.device.enabled)
+        ## We don't check if it is disabled after shutdown because
+        ## some devices can't be turned off.
+        self.device.disable()
+        self.device.shutdown()
+
+    def test_enable_enabled(self):
+        """Handles enabling of an already enabled device"""
+        self.device.initialize()
+        self.device.enable()
+        self.assertTrue(self.device.enabled)
+        self.device.enable()
+        self.assertTrue(self.device.enabled)
+
+    def test_disable_disabled(self):
+        """Handles disabling of an already disabled device.
+
+        Test disabling twice, both before and after enabling it for
+        the first time.
+        """
+        self.device.initialize()
+        self.device.disable()
+        self.device.disable()
+        self.device.enable()
+        self.assertTrue(self.device.enabled)
+        self.device.disable()
+        self.device.disable()
+
+    def test_make_safe_on_initialized(self):
+        """Can make safe an initialized device"""
+        self.device.initialize()
+        self.device.make_safe()
+
+    def test_make_safe_on_enabled(self):
+        """Can make safe an enabled device"""
+        self.device.initialize()
+        self.device.enable()
+        self.device.make_safe()
+
+    def test_make_safe_on_disabled(self):
+        """Can make safe a disabled device"""
+        self.device.initialize()
+        self.device.enable()
+        self.device.make_safe()
+
+    def test_make_safe_on_shutdown(self):
+        """Can make safe a shutdown device"""
+        self.device.initialize()
+        self.device.enable()
+        self.device.disable()
+        self.device.shutdown()
+        self.device.make_safe()
 
 
 class LaserTests(DeviceTests):
-  """Base class for :class:`LaserDevice` tests.
-
-  This class implements all the general laser tests and is meant to be
-  mixed with :class:`unittest.TestCase`.  The subclass must implement
-  the `setUp` method which must add two properties:
-
-  `device`
-    Instance of the :class:`LaserDevice` implementation being tested.
-
-  `laser`
-    Object with a multiple attributes that specify the hardware and
-    control the tests, such as the device max and min power values.
-    Such attributes may as well be attributes in the class that mocks
-    the hardware.
-  """
-  def __init__(self):
-    self.laser = None
-    self.device = None
-
-  def test_connection_defaults(self):
-    self.assertEqual(self.laser.connection.baudrate, self.device.baudrate)
-    self.assertEqual(self.laser.connection.parity, self.device.parity)
-    self.assertEqual(self.laser.connection.bytesize, self.device.bytesize)
-    self.assertEqual(self.laser.connection.stopbits, self.device.stopbits)
-    self.assertEqual(self.laser.connection.rtscts, self.device.rtscts)
-    self.assertEqual(self.laser.connection.dsrdtr, self.device.dsrdtr)
-
-  def test_being(self):
-     self.assertTrue(self.laser.is_alive())
-
-  def test_get_is_on(self):
-    self.assertEqual(self.laser.connection.light, self.laser.get_is_on())
-    self.laser.enable()
-    self.assertEqual(self.laser.connection.light, self.laser.get_is_on())
-    self.laser.disable()
-    self.assertEqual(self.laser.connection.light, self.laser.get_is_on())
-
-  def test_off_after_constructor(self):
-    ## Some lasers, such as our Coherent Sapphire emit laser radiation
-    ## as soon as the key is switched on.  We should ensure that the
-    ## laser is turned off during the construction.
-    self.assertFalse(self.laser.get_is_on())
-
-  def test_turning_on_and_off(self):
-    self.laser.enable()
-    self.assertTrue(self.laser.get_is_on())
-    self.laser.disable()
-    self.assertFalse(self.laser.get_is_on())
-
-  def test_shutdown(self):
-    self.laser.enable()
-    self.laser.disable()
-    self.laser.shutdown()
-
-  def test_query_power_range(self):
-    min_mw = self.laser.get_min_power_mw()
-    max_mw = self.laser.get_max_power_mw()
-    self.assertIsInstance(min_mw, float)
-    self.assertIsInstance(max_mw, float)
-    self.assertEqual(round(min_mw), self.device.min_power)
-    self.assertEqual(round(max_mw), self.device.max_power)
-
-  def test_power_when_off(self):
-    self.laser.disable()
-    power = self.laser.get_power_mw()
-    self.assertIsInstance(power, float)
-    self.assertEqual(power, 0.0)
-
-  def test_setting_power(self):
-    self.laser.enable()
-    power = self.laser.get_power_mw()
-    self.assertIsInstance(power, float)
-    self.assertEqual(round(power), self.device.default_power)
-    self.assertEqual(power, self.laser.get_set_power_mw())
-
-    new_power = (self.device.min_power
-                 + ((self.device.max_power - self.device.min_power) /2.0))
-    self.laser.set_power_mw(new_power)
-    self.assertEqual(round(self.laser.get_power_mw()), round(new_power))
-    self.assertEqual(round(new_power), round(self.laser.get_set_power_mw()))
-
-  def test_setting_power_outside_limit(self):
-    self.laser.enable()
-    below_limit = self.device.min_power - 10.0
-    above_limit = self.device.max_power + 10.0
-    self.laser.set_power_mw(below_limit)
-    self.assertEqual(self.laser.get_power_mw(), self.laser.get_min_power_mw(),
-                     'clip setting power to the valid range')
-    self.laser.set_power_mw(above_limit)
-    self.assertEqual(self.laser.get_power_mw(), self.laser.get_max_power_mw(),
-                     'clip setting power to the valid range')
-
-  def test_status(self):
-    status = self.laser.get_status()
-    self.assertIsInstance(status, list)
-    for msg in status:
-      self.assertIsInstance(msg, str)
-=======
-class LaserTests:
     """Base class for :class:`LaserDevice` tests.
 
     This class implements all the general laser tests and is meant to be
@@ -394,7 +294,7 @@
         self.assertIsInstance(status, list)
         for msg in status:
             self.assertIsInstance(msg, str)
->>>>>>> 657a5208
+
 
 class TestCoherentSapphireLaser(unittest.TestCase, LaserTests):
     def setUp(self):
